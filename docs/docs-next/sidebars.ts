import type { SidebarsConfig } from "@docusaurus/plugin-content-docs";

/**
 * Creating a sidebar enables you to:
 - create an ordered group of docs
 - render a sidebar for each doc of that group
 - provide next/previous navigation

 The sidebars can be generated from the filesystem, or explicitly defined here.

 Create as many sidebars as you want.
 */
const sidebars: SidebarsConfig = {
  // By default, Docusaurus generates a sidebar from the docs folder structure
  // docSidebar: [{ type: "autogenerated", dirName: "." }],
  docs: [
    {
      type: "category",
      label: "Getting Started",
      items: ["intro", "tutorial/quick-start", "tutorial/installation"],
    },
    {
      type: "category",
      label: "Tutorial",
      items: ["tutorial/tutorial-etl"],
    },
    {
      type: "category",
      label: "Guides",
      items: [
        {
          type: "category",
          label: "Data assets",
<<<<<<< HEAD
          items: ["guides/data-assets", "guides/passing-data-assets/passing-data-between-assets"]
=======
          link: {
            type: "doc",
            id: "guides/data-assets"
          },
          items: [
            {
              type: 'autogenerated',
              dirName: "guides/data-assets"
            }
          ]
>>>>>>> 5c067f1b
        },
        {
          type: "category",
          label: "Transformation",
          link: {
            type: "doc",
            id: "guides/transformation"
          },
          items: [
            {
              type: 'autogenerated',
              dirName: "guides/transformation"
            }
          ]
        },
        {
          type: "category",
          label: "Automation",
          link: {
            type: "doc",
            id: "guides/automation"
          },
          items: [
            {
              type: 'autogenerated',
              dirName: "guides/automation"
            }
          ]
        },
        {
          type: "category",
          label: "External systems",
          link: {
            type: "doc",
            id: "guides/external-systems"
          },
          items: [
            {
              type: 'autogenerated',
              dirName: "guides/external-systems"
            }
          ]
        },
        {
          type: "category",
          label: "Testing",
          link: {
            type: "doc",
            id: "guides/testing"
          },
          items: [
            {
              type: 'autogenerated',
              dirName: "guides/testing"
            }
          ]
        },
        {
          type: "category",
          label: "Monitoring",
          link: {
            type: "doc",
            id: "guides/monitoring"
          },
          items: [
            {
              type: 'autogenerated',
              dirName: "guides/monitoring"
            }
          ]
        },
        {
          type: "category",
          label: "Deployment",
          link: {
            type: "doc",
            id: "guides/deployment"
          },
          items: [
            {
              type: 'autogenerated',
              dirName: "guides/deployment"
            }
          ]
        }
      ],
    },
  ],

  /*
  // But you can create a sidebar manually
  docSidebar: [
    "intro",
    "hello",
    {
      type: "category",
      label: "Tutorial",
      items: ["tutorial-basics/create-a-document"],
    },
  ],
  */
};

export default sidebars;<|MERGE_RESOLUTION|>--- conflicted
+++ resolved
@@ -31,9 +31,6 @@
         {
           type: "category",
           label: "Data assets",
-<<<<<<< HEAD
-          items: ["guides/data-assets", "guides/passing-data-assets/passing-data-between-assets"]
-=======
           link: {
             type: "doc",
             id: "guides/data-assets"
@@ -44,7 +41,6 @@
               dirName: "guides/data-assets"
             }
           ]
->>>>>>> 5c067f1b
         },
         {
           type: "category",
