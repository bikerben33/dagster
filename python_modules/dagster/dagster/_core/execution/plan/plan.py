from collections import OrderedDict, defaultdict
from typing import (
    TYPE_CHECKING,
    Callable,
    Dict,
    FrozenSet,
    List,
    NamedTuple,
    Optional,
    Sequence,
    Set,
    Union,
    cast,
)

import dagster._check as check
from dagster._core.definitions import (
    GraphDefinition,
    IPipeline,
    InputDefinition,
    JobDefinition,
    Node,
    NodeHandle,
    SolidDefinition,
    SolidOutputHandle,
)
from dagster._core.definitions.composition import MappedInputPlaceholder
from dagster._core.definitions.dependency import DependencyStructure
from dagster._core.definitions.executor_definition import ExecutorRequirement
from dagster._core.definitions.mode import ModeDefinition
from dagster._core.definitions.pipeline_definition import PipelineDefinition
from dagster._core.errors import (
    DagsterExecutionStepNotFoundError,
    DagsterInvariantViolationError,
    DagsterUnmetExecutorRequirementsError,
)
from dagster._core.execution.plan.handle import (
    ResolvedFromDynamicStepHandle,
    StepHandle,
    UnresolvedStepHandle,
)
from dagster._core.execution.retries import RetryMode
from dagster._core.instance import DagsterInstance, InstanceRef
from dagster._core.storage.mem_io_manager import mem_io_manager
from dagster._core.system_config.objects import ResolvedRunConfig
from dagster._core.utils import toposort

from ..context.output import get_output_context
from ..resolve_versions import resolve_step_output_versions
from .compute import create_step_outputs
from .inputs import (
    FromConfig,
    FromDefaultValue,
    FromDirectInputValue,
    FromDynamicCollect,
    FromMultipleSources,
    FromPendingDynamicStepOutput,
    FromRootInputManager,
    FromSourceAsset,
    FromStepOutput,
    FromUnresolvedDynamicStepOutput,
    FromUnresolvedStepOutput,
    StepInput,
    StepInputSource,
    UnresolvedCollectStepInput,
    UnresolvedMappedStepInput,
)
from .outputs import StepOutput, StepOutputHandle, UnresolvedStepOutputHandle
from .state import KnownExecutionState, StepOutputVersionData
from .step import (
    ExecutionStep,
    IExecutionStep,
    StepKind,
    UnresolvedCollectExecutionStep,
    UnresolvedMappedExecutionStep,
)

if TYPE_CHECKING:
    from dagster._core.snap.execution_plan_snapshot import ExecutionPlanSnapshot

    from .active import ActiveExecution


StepHandleTypes = (StepHandle, UnresolvedStepHandle, ResolvedFromDynamicStepHandle)
StepHandleUnion = Union[StepHandle, UnresolvedStepHandle, ResolvedFromDynamicStepHandle]
ExecutionStepUnion = Union[
    ExecutionStep, UnresolvedCollectExecutionStep, UnresolvedMappedExecutionStep
]


class _PlanBuilder:
    """_PlanBuilder. This is the state that is built up during the execution plan build process.

    steps List[ExecutionStep]: a list of the execution steps that have been created.

    step_output_map Dict[SolidOutputHandle, StepOutputHandle]:  maps logical solid outputs
    (solid_name, output_name) to particular step outputs. This covers the case where a solid maps to
    multiple steps and one wants to be able to attach to the logical output of a solid during
    execution.
    """

    def __init__(
        self,
        pipeline: IPipeline,
        resolved_run_config: ResolvedRunConfig,
        step_keys_to_execute: Optional[List[str]],
        known_state: KnownExecutionState,
        instance_ref: Optional[InstanceRef],
        tags: Dict[str, str],
    ):
        self.pipeline = check.inst_param(pipeline, "pipeline", IPipeline)
        self.resolved_run_config = check.inst_param(
            resolved_run_config, "resolved_run_config", ResolvedRunConfig
        )
        check.opt_nullable_list_param(step_keys_to_execute, "step_keys_to_execute", str)
        self.step_keys_to_execute = step_keys_to_execute
        self.mode_definition = (
            pipeline.get_definition().get_mode_definition(resolved_run_config.mode)
            if resolved_run_config.mode is not None
            else pipeline.get_definition().get_default_mode()
        )
        self._steps: Dict[str, IExecutionStep] = OrderedDict()
        self.step_output_map: Dict[
            SolidOutputHandle, Union[StepOutputHandle, UnresolvedStepOutputHandle]
        ] = dict()
        self.known_state = check.inst_param(known_state, "known_state", KnownExecutionState)
        self._instance_ref = instance_ref
        self._seen_handles: Set[StepHandleUnion] = set()
        self._tags = check.dict_param(tags, "tags", key_type=str, value_type=str)

    @property
    def pipeline_name(self) -> str:
        return self.pipeline.get_definition().name

    def add_step(self, step: IExecutionStep) -> None:
        # Keep track of the step keys we've seen so far to ensure we don't add duplicates
        if step.handle in self._seen_handles:
            keys = list(self._steps.keys())
            check.failed(
                "Duplicated key {key}. Full list seen so far: {key_list}.".format(
                    key=step.key, key_list=keys
                )
            )
        self._seen_handles.add(step.handle)
        self._steps[step.solid_handle.to_string()] = step

    def get_step_by_solid_handle(self, handle: NodeHandle) -> IExecutionStep:
        check.inst_param(handle, "handle", NodeHandle)
        return self._steps[handle.to_string()]

    def get_output_handle(
        self, key: SolidOutputHandle
    ) -> Union[StepOutputHandle, UnresolvedStepOutputHandle]:
        check.inst_param(key, "key", SolidOutputHandle)
        return self.step_output_map[key]

    def set_output_handle(
        self, key: SolidOutputHandle, val: Union[StepOutputHandle, UnresolvedStepOutputHandle]
    ) -> None:
        check.inst_param(key, "key", SolidOutputHandle)
        check.inst_param(val, "val", (StepOutputHandle, UnresolvedStepOutputHandle))
        self.step_output_map[key] = val

    def build(self) -> "ExecutionPlan":
        """Builds the execution plan"""

        _check_persistent_storage_requirement(
            self.pipeline,
            self.mode_definition,
            self.resolved_run_config,
        )

        pipeline_def = self.pipeline.get_definition()
        root_inputs: List[
            Union[StepInput, UnresolvedMappedStepInput, UnresolvedCollectStepInput]
        ] = []
        # Recursively build the execution plan starting at the root pipeline
        for input_def in pipeline_def.graph.input_defs:
            input_name = input_def.name

            input_source = get_root_graph_input_source(
                plan_builder=self,
                pipeline_def=pipeline_def,
                input_name=input_name,
                input_def=input_def,
            )

            # If an input with dagster_type "Nothing" doesn't have a value
            # we don't create a StepInput
            if input_source is None:
                continue

            root_inputs.append(
                StepInput(
                    name=input_name,
                    dagster_type_key=input_def.dagster_type.key,
                    source=input_source,
                )
            )

        self._build_from_sorted_solids(
            pipeline_def.solids_in_topological_order,
            pipeline_def.dependency_structure,
            parent_step_inputs=root_inputs,
        )

        step_dict = {step.handle: step for step in self._steps.values()}
        step_dict_by_key = {step.key: step for step in self._steps.values()}
        step_handles_to_execute = [step.handle for step in self._steps.values()]

        executable_map, resolvable_map = _compute_step_maps(
            step_dict,
            step_dict_by_key,
            step_handles_to_execute,
            self.known_state,
        )

        executor_name = self.resolved_run_config.execution.execution_engine_name
        step_output_versions = self.known_state.step_output_versions if self.known_state else []

        plan = ExecutionPlan(
            step_dict,
            executable_map,
            resolvable_map,
            step_handles_to_execute,
            self.known_state,
            _compute_artifacts_persisted(
                step_dict,
                step_dict_by_key,
                step_handles_to_execute,
                pipeline_def,
                self.resolved_run_config,
                executable_map,
            ),
            executor_name=executor_name,
        )

        if self.step_keys_to_execute is not None:
            plan = plan.build_subset_plan(
                self.step_keys_to_execute, pipeline_def, self.resolved_run_config
            )

        # Expects that if step_keys_to_execute was set, that the `plan` variable will have the
        # reflected step_keys_to_execute
        if pipeline_def.is_using_memoization(self._tags) and len(step_output_versions) == 0:
            if self._instance_ref is None:
                raise DagsterInvariantViolationError(
                    "Attempted to build memoized execution plan without providing a persistent "
                    "DagsterInstance to create_execution_plan."
                )
            instance = DagsterInstance.from_ref(self._instance_ref)
            plan = plan.build_memoized_plan(
                pipeline_def, self.resolved_run_config, instance, self.step_keys_to_execute
            )

        return plan

    def _build_from_sorted_solids(
        self,
        solids: Sequence[Node],
        dependency_structure: DependencyStructure,
        parent_handle: Optional[NodeHandle] = None,
        parent_step_inputs: Optional[
            List[Union[StepInput, UnresolvedMappedStepInput, UnresolvedCollectStepInput]]
        ] = None,
    ) -> None:
        asset_layer = self.pipeline.get_definition().asset_layer
        for solid in solids:
            handle = NodeHandle(solid.name, parent_handle)

            ### 1. INPUTS
            # Create and add execution plan steps for solid inputs
            has_unresolved_input = False
            has_pending_input = False
            step_inputs: List[
                Union[StepInput, UnresolvedMappedStepInput, UnresolvedCollectStepInput]
            ] = []
            for input_name, input_def in solid.definition.input_dict.items():
                step_input_source = get_step_input_source(
                    self,
                    solid,
                    input_name,
                    input_def,
                    dependency_structure,
                    handle,
                    parent_step_inputs,
                )

                # If an input with dagster_type "Nothing" doesn't have a value
                # we don't create a StepInput
                if step_input_source is None:
                    continue

                if isinstance(
                    step_input_source,
                    (
                        FromPendingDynamicStepOutput,
                        FromUnresolvedStepOutput,
                        FromUnresolvedDynamicStepOutput,
                    ),
                ):
                    has_unresolved_input = True
                    step_inputs.append(
                        UnresolvedMappedStepInput(
                            name=input_name,
                            dagster_type_key=input_def.dagster_type.key,
                            source=step_input_source,
                        )
                    )
                elif isinstance(step_input_source, FromDynamicCollect):
                    has_pending_input = True
                    step_inputs.append(
                        UnresolvedCollectStepInput(
                            name=input_name,
                            dagster_type_key=input_def.dagster_type.key,
                            source=step_input_source,
                        )
                    )
                else:
                    check.inst_param(
                        step_input_source,
                        "step_input_source",
                        StepInputSource,
                    )
                    step_inputs.append(
                        StepInput(
                            name=input_name,
                            dagster_type_key=input_def.dagster_type.key,
                            source=step_input_source,
                        )
                    )

            ### 2a. COMPUTE FUNCTION
            # Create and add execution plan step for the solid compute function
            if isinstance(solid.definition, SolidDefinition):
                step_outputs = create_step_outputs(
                    solid, handle, self.resolved_run_config, asset_layer
                )

                if has_pending_input and has_unresolved_input:
                    check.failed("Can not have pending and unresolved step inputs")

                elif has_unresolved_input:
                    new_step: IExecutionStep = UnresolvedMappedExecutionStep(
                        handle=UnresolvedStepHandle(solid_handle=handle),
                        pipeline_name=self.pipeline_name,
                        step_inputs=cast(
                            List[Union[StepInput, UnresolvedMappedStepInput]], step_inputs
                        ),
                        step_outputs=step_outputs,
                        tags=solid.tags,
                    )
                elif has_pending_input:
                    new_step = UnresolvedCollectExecutionStep(
                        handle=StepHandle(solid_handle=handle),
                        pipeline_name=self.pipeline_name,
                        step_inputs=cast(
                            List[Union[StepInput, UnresolvedCollectStepInput]], step_inputs
                        ),
                        step_outputs=step_outputs,
                        tags=solid.tags,
                    )
                else:
                    new_step = ExecutionStep(
                        handle=StepHandle(solid_handle=handle),
                        pipeline_name=self.pipeline_name,
                        step_inputs=cast(List[StepInput], step_inputs),
                        step_outputs=step_outputs,
                        tags=solid.tags,
                    )

                self.add_step(new_step)

            ### 2b. RECURSE
            # Recurse over the solids contained in an instance of GraphDefinition
            elif isinstance(solid.definition, GraphDefinition):
                self._build_from_sorted_solids(
                    solid.definition.solids_in_topological_order,
                    solid.definition.dependency_structure,
                    parent_handle=handle,
                    parent_step_inputs=step_inputs,
                )

            else:
                check.invariant(
                    False,
                    "Unexpected solid type {type} encountered during execution planning".format(
                        type=type(solid.definition)
                    ),
                )

            ### 3. OUTPUTS
            # Create output handles for solid outputs
            for name, output_def in solid.definition.output_dict.items():
                output_handle = solid.output_handle(name)

                # Punch through layers of composition scope to map to the output of the
                # actual compute step
                resolved_output_def, resolved_handle = solid.definition.resolve_output_to_origin(
                    output_def.name, handle
                )
                step = self.get_step_by_solid_handle(check.not_none(resolved_handle))
                if isinstance(step, (ExecutionStep, UnresolvedCollectExecutionStep)):
                    step_output_handle: Union[
                        StepOutputHandle, UnresolvedStepOutputHandle
                    ] = StepOutputHandle(step.key, resolved_output_def.name)
                elif isinstance(step, UnresolvedMappedExecutionStep):
                    step_output_handle = UnresolvedStepOutputHandle(
                        step.handle,
                        resolved_output_def.name,
<<<<<<< HEAD
                        step.resolved_by_step_key,
                        step.resolved_by_output_name,
                        step.resolved_step_key_output_name_mapping,
=======
                        resolution_source=step.resolution_source,
                        # # step.resolved_by_step_key,
                        # step.resolved_by_output_name,
>>>>>>> 68d61b3c
                    )
                else:
                    check.failed(f"Unexpected step type {step}")

                self.set_output_handle(output_handle, step_output_handle)


def get_root_graph_input_source(
    plan_builder: _PlanBuilder,
    input_name: str,
    input_def: InputDefinition,
    pipeline_def: PipelineDefinition,
) -> Optional[Union[FromConfig, FromDirectInputValue]]:
    from dagster._core.definitions.job_definition import get_direct_input_values_from_job

    input_values = get_direct_input_values_from_job(pipeline_def)
    if input_values and input_name in input_values:
        return FromDirectInputValue(input_name=input_name)

    input_config = plan_builder.resolved_run_config.inputs

    if input_config and input_name in input_config:
        return FromConfig(input_name=input_name, solid_handle=None)

    if input_def.dagster_type.is_nothing:
        return None

    # Otherwise we throw an error.
    raise DagsterInvariantViolationError(
        (
            "In top-level graph of {described_target}, input {input_name} "
            "must get a value from the inputs section of its configuration."
        ).format(
            described_target=plan_builder.pipeline.get_definition().describe_target(),
            input_name=input_name,
        )
    )


def get_step_input_source(
    plan_builder: _PlanBuilder,
    solid: Node,
    input_name: str,
    input_def: InputDefinition,
    dependency_structure: DependencyStructure,
    handle: NodeHandle,
    parent_step_inputs: Optional[
        List[Union[StepInput, UnresolvedMappedStepInput, UnresolvedCollectStepInput]]
    ],
):
    check.inst_param(plan_builder, "plan_builder", _PlanBuilder)
    check.inst_param(solid, "solid", Node)
    check.str_param(input_name, "input_name")
    check.inst_param(input_def, "input_def", InputDefinition)
    check.inst_param(dependency_structure, "dependency_structure", DependencyStructure)
    check.opt_inst_param(handle, "handle", NodeHandle)
    check.opt_list_param(
        parent_step_inputs,
        "parent_step_inputs",
        of_type=(StepInput, UnresolvedMappedStepInput, UnresolvedCollectStepInput),
    )

    input_handle = solid.input_handle(input_name)
    solid_config = plan_builder.resolved_run_config.solids.get(str(handle))

    input_def = solid.definition.input_def_named(input_name)
    asset_layer = plan_builder.pipeline.get_definition().asset_layer

    if (
        # input is unconnected inside the current dependency structure
        not dependency_structure.has_deps(input_handle)
        and
        #  make sure input is unconnected in the outer dependency structure too
        not solid.container_maps_input(input_handle.input_name)
    ):
        if input_def.root_manager_key or input_def.input_manager_key:
            return FromRootInputManager(solid_handle=handle, input_name=input_name)
        # can only load from source asset if assets defs are available
        elif asset_layer.has_assets_defs and asset_layer.asset_key_for_input(
            handle, input_handle.input_name
        ):
            return FromSourceAsset(solid_handle=handle, input_name=input_name)

    if dependency_structure.has_direct_dep(input_handle):
        solid_output_handle = dependency_structure.get_direct_dep(input_handle)
        step_output_handle = plan_builder.get_output_handle(solid_output_handle)
        if isinstance(step_output_handle, UnresolvedStepOutputHandle):
            if solid_output_handle.is_dynamic:
                return FromUnresolvedDynamicStepOutput(
                    unresolved_step_output_handle=step_output_handle,
                )

            return FromUnresolvedStepOutput(
                unresolved_step_output_handle=step_output_handle,
            )

        if solid_output_handle.is_dynamic:
            return FromPendingDynamicStepOutput(
                step_output_handle=step_output_handle,
            )

        return FromStepOutput(
            step_output_handle=step_output_handle,
            fan_in=False,
        )

    if dependency_structure.has_fan_in_deps(input_handle):
        sources: List[StepInputSource] = []
        deps = dependency_structure.get_fan_in_deps(input_handle)
        for idx, handle_or_placeholder in enumerate(deps):
            if isinstance(handle_or_placeholder, SolidOutputHandle):
                step_output_handle = plan_builder.get_output_handle(handle_or_placeholder)
                if (
                    isinstance(step_output_handle, UnresolvedStepOutputHandle)
                    or handle_or_placeholder.output_def.is_dynamic
                ):
                    check.failed(
                        "Unexpected dynamic output dependency in regular fan in, "
                        "should have been caught at definition time."
                    )

                sources.append(
                    FromStepOutput(
                        step_output_handle=step_output_handle,
                        fan_in=True,
                    )
                )
            else:
                check.invariant(
                    handle_or_placeholder is MappedInputPlaceholder,
                    f"Expected SolidOutputHandle or MappedInputPlaceholder, got {handle_or_placeholder}",
                )
                if parent_step_inputs is None:
                    check.failed("unexpected error in composition descent during plan building")

                parent_name = solid.container_mapped_fan_in_input(input_name, idx).graph_input_name
                parent_inputs = {step_input.name: step_input for step_input in parent_step_inputs}
                parent_input = parent_inputs[parent_name]
                source = parent_input.source
                if not isinstance(source, StepInputSource):
                    check.failed(f"Unexpected parent mapped input source type {source}")
                sources.append(source)

        return FromMultipleSources(sources=sources)

    if dependency_structure.has_dynamic_fan_in_dep(input_handle):
        solid_output_handle = dependency_structure.get_dynamic_fan_in_dep(input_handle)
        step_output_handle = plan_builder.get_output_handle(solid_output_handle)
        if isinstance(step_output_handle, UnresolvedStepOutputHandle):
<<<<<<< HEAD
            # for p in zip(step_output_handle.resolved_by_step_key, step_output_handle.resolved_by_output_name):
=======
            if solid_output_handle.is_dynamic:
                return FromDynamicCollect(
                    source=FromUnresolvedDynamicStepOutput(
                        unresolved_step_output_handle=step_output_handle,
                    ),
                )
>>>>>>> 68d61b3c
            return FromDynamicCollect(
                source=FromUnresolvedStepOutput(
                    unresolved_step_output_handle=step_output_handle,
                ),
            )
        elif solid_output_handle.output_def.is_dynamic:
            return FromDynamicCollect(
                source=FromPendingDynamicStepOutput(
                    step_output_handle=step_output_handle,
                ),
            )

    if solid_config and input_name in solid_config.inputs:
        return FromConfig(solid_handle=handle, input_name=input_name)

    if solid.container_maps_input(input_name):
        if parent_step_inputs is None:
            check.failed("unexpected error in composition descent during plan building")

        parent_name = solid.container_mapped_input(input_name).graph_input_name
        parent_inputs = {step_input.name: step_input for step_input in parent_step_inputs}
        if parent_name in parent_inputs:
            parent_input = parent_inputs[parent_name]
            return parent_input.source
        # else fall through to Nothing case or raise

    if solid.definition.input_has_default(input_name):
        return FromDefaultValue(solid_handle=handle, input_name=input_name)

    # At this point we have an input that is not hooked up to
    # the output of another solid or provided via run config.

    # We will allow this for "Nothing" type inputs and continue.
    if input_def.dagster_type.is_nothing:
        return None

    # Otherwise we throw an error.
    raise DagsterInvariantViolationError(
        (
            "In {described_target} {described_node}, input {input_name} "
            "must get a value either (a) from a dependency or (b) from the "
            "inputs section of its configuration."
        ).format(
            described_target=plan_builder.pipeline.get_definition().describe_target(),
            described_node=solid.describe_node(),
            input_name=input_name,
        )
    )


class ExecutionPlan(
    NamedTuple(
        "_ExecutionPlan",
        [
            ("step_dict", Dict[StepHandleUnion, IExecutionStep]),
            ("executable_map", Dict[str, Union[StepHandle, ResolvedFromDynamicStepHandle]]),
            ("resolvable_map", Dict[FrozenSet[str], List[UnresolvedStepHandle]]),
            ("step_handles_to_execute", List[StepHandleUnion]),
            ("known_state", KnownExecutionState),
            ("artifacts_persisted", bool),
            ("step_dict_by_key", Dict[str, IExecutionStep]),
            ("executor_name", Optional[str]),
        ],
    )
):
    def __new__(
        cls,
        step_dict: Dict[StepHandleUnion, IExecutionStep],
        executable_map: Dict[str, Union[StepHandle, ResolvedFromDynamicStepHandle]],
        resolvable_map: Dict[FrozenSet[str], List[UnresolvedStepHandle]],
        step_handles_to_execute: List[StepHandleUnion],
        known_state: KnownExecutionState,
        artifacts_persisted: bool = False,
        step_dict_by_key: Optional[Dict[str, IExecutionStep]] = None,
        executor_name: Optional[str] = None,
    ):
        return super(ExecutionPlan, cls).__new__(
            cls,
            step_dict=check.dict_param(
                step_dict,
                "step_dict",
                key_type=StepHandleTypes,
                value_type=(
                    ExecutionStep,
                    UnresolvedMappedExecutionStep,
                    UnresolvedCollectExecutionStep,
                ),
            ),
            executable_map=executable_map,
            resolvable_map=resolvable_map,
            step_handles_to_execute=check.list_param(
                step_handles_to_execute,
                "step_handles_to_execute",
                of_type=(StepHandle, UnresolvedStepHandle, ResolvedFromDynamicStepHandle),
            ),
            known_state=check.inst_param(known_state, "known_state", KnownExecutionState),
            artifacts_persisted=check.bool_param(artifacts_persisted, "artifacts_persisted"),
            step_dict_by_key={step.key: step for step in step_dict.values()}
            if step_dict_by_key is None
            else check.dict_param(
                step_dict_by_key,
                "step_dict_by_key",
                key_type=str,
                value_type=(
                    ExecutionStep,
                    UnresolvedMappedExecutionStep,
                    UnresolvedCollectExecutionStep,
                ),
            ),
            executor_name=check.opt_str_param(executor_name, "executor_name"),
        )

    @property
    def steps(self) -> List[IExecutionStep]:
        return list(self.step_dict.values())

    @property
    def step_output_versions(self) -> Dict[StepOutputHandle, str]:
        return StepOutputVersionData.get_version_dict_from_list(
            self.known_state.step_output_versions if self.known_state else []
        )

    @property
    def step_keys_to_execute(self) -> List[str]:
        return [handle.to_key() for handle in self.step_handles_to_execute]

    def get_step_output(self, step_output_handle: StepOutputHandle) -> StepOutput:
        check.inst_param(step_output_handle, "step_output_handle", StepOutputHandle)
        return _get_step_output(self.step_dict_by_key, step_output_handle)

    def get_manager_key(
        self,
        step_output_handle: StepOutputHandle,
        pipeline_def: PipelineDefinition,
    ) -> str:
        return _get_manager_key(self.step_dict_by_key, step_output_handle, pipeline_def)

    def has_step(self, handle: StepHandleUnion) -> bool:
        check.inst_param(handle, "handle", StepHandleTypes)
        return handle in self.step_dict

    def get_step(self, handle: StepHandleUnion) -> IExecutionStep:
        check.inst_param(handle, "handle", StepHandleTypes)
        return self.step_dict[handle]

    def get_step_by_key(self, key: str) -> IExecutionStep:
        check.str_param(key, "key")
        if not key in self.step_dict_by_key:
            check.failed(f"plan has no step with key {key}")
        return self.step_dict_by_key[key]

    def get_executable_step_by_key(self, key: str) -> ExecutionStep:
        step = self.get_step_by_key(key)
        return cast(ExecutionStep, check.inst(step, ExecutionStep))

    def get_all_steps_in_topo_order(self) -> List[IExecutionStep]:
        return [step for step_level in self.get_all_steps_by_level() for step in step_level]

    def get_all_steps_by_level(self) -> List[List[IExecutionStep]]:
        return [
            [self.get_step_by_key(step_key) for step_key in sorted(step_key_level)]
            for step_key_level in toposort(self.get_all_step_deps())
        ]

    def get_all_step_deps(self) -> Dict[str, Set[str]]:
        deps = OrderedDict()
        for step in self.step_dict.values():
            if isinstance(step, ExecutionStep):
                deps[step.key] = step.get_execution_dependency_keys()
            elif isinstance(step, UnresolvedMappedExecutionStep):
                deps[step.key] = step.get_all_dependency_keys()
            else:
                check.failed(f"Unexpected execution step type {step}")

        return deps

    def get_steps_to_execute_in_topo_order(self) -> List[ExecutionStep]:
        return [step for step_level in self.get_steps_to_execute_by_level() for step in step_level]

    def get_steps_to_execute_by_level(self) -> List[List[ExecutionStep]]:
        return _get_steps_to_execute_by_level(
            self.step_dict, self.step_dict_by_key, self.step_handles_to_execute, self.executable_map
        )

    def get_executable_step_deps(self) -> Dict[str, Set[str]]:
        return _get_executable_step_deps(
            self.step_dict, self.step_handles_to_execute, self.executable_map
        )

    def resolve(
        self,
        mappings: Dict[str, Dict[str, List[str]]],
    ) -> Dict[str, Set[str]]:
        """Resolve any dynamic map or collect steps with the resolved dynamic mappings"""

        previous = self.get_executable_step_deps()

        _update_from_resolved_dynamic_outputs(
            self.step_dict,
            self.step_dict_by_key,
            self.executable_map,
            self.resolvable_map,
            self.step_handles_to_execute,
            mappings,
        )

        after = self.get_executable_step_deps()

        return {key: deps for key, deps in after.items() if key not in previous}

    def build_subset_plan(
        self,
        step_keys_to_execute: List[str],
        pipeline_def: PipelineDefinition,
        resolved_run_config: ResolvedRunConfig,
        step_output_versions=None,
    ) -> "ExecutionPlan":
        check.list_param(step_keys_to_execute, "step_keys_to_execute", of_type=str)
        step_output_versions = check.opt_dict_param(
            step_output_versions, "step_output_versions", key_type=StepOutputHandle, value_type=str
        )

        step_handles_to_validate_set: Set[StepHandleUnion] = {
            StepHandle.parse_from_key(key) for key in step_keys_to_execute
        }
        step_handles_to_execute: List[StepHandleUnion] = []
        bad_keys = []

        for handle in step_handles_to_validate_set:

            if handle not in self.step_dict:
                # Ok if the entire dynamic step is selected to execute.
                # https://github.com/dagster-io/dagster/issues/8000
                # Note: the assumption here is when the entire dynamic step is selected,
                # the step_keys_to_execute will include both unresolved step (i.e. [?])
                # and all the resolved steps (i.e. [0], ... [n]). Given that at this point
                # we no longer track the parent known state (we don't know what "n" was),
                # solely from the resolved handles, we can't tell if an entire dynamic
                # node is being selected, so the best bet here is to check both unresolved
                # and resolved handles exist. Examples:
                # * `generate_subtasks, subtask[?], subtask[0], subtask[1], subtask[2]` will pass
                # * `generate_subtasks, subtask[0], subtask[1], subtask[2]` will result in 3 bad
                #   keys `subtask[0], subtask[1], subtask[2]`
                if isinstance(handle, ResolvedFromDynamicStepHandle):
                    unresolved_handle = handle.unresolved_form
                    if (
                        unresolved_handle in self.step_dict
                        and unresolved_handle in step_handles_to_validate_set
                    ):
                        continue

                bad_keys.append(handle.to_key())

            # Add the handle to the ready-to-execute list once it's validated
            step_handles_to_execute.append(handle)

        if bad_keys:
            raise DagsterExecutionStepNotFoundError(
                f"Can not build subset plan from unknown step{'s' if len(bad_keys)> 1 else ''}: {', '.join(bad_keys)}",
                step_keys=bad_keys,
            )

        executable_map, resolvable_map = _compute_step_maps(
            self.step_dict,
            self.step_dict_by_key,
            step_handles_to_execute,
            self.known_state,
        )

        # If step output versions were provided when constructing the subset plan, add them to the
        # known state.
        if len(step_output_versions) > 0:
            versions = StepOutputVersionData.get_version_list_from_dict(step_output_versions)
            if self.known_state:
                known_state = self.known_state._replace(step_output_versions=versions)
            else:
                known_state = KnownExecutionState(step_output_versions=versions)
        else:
            known_state = self.known_state

        return ExecutionPlan(
            self.step_dict,
            executable_map,
            resolvable_map,
            step_handles_to_execute,
            known_state,
            _compute_artifacts_persisted(
                self.step_dict,
                self.step_dict_by_key,
                step_handles_to_execute,
                pipeline_def,
                resolved_run_config,
                executable_map,
            ),
            executor_name=self.executor_name,
        )

    def get_version_for_step_output_handle(
        self, step_output_handle: StepOutputHandle
    ) -> Optional[str]:
        return self.step_output_versions.get(step_output_handle)

    def build_memoized_plan(
        self,
        pipeline_def: PipelineDefinition,
        resolved_run_config: ResolvedRunConfig,
        instance: DagsterInstance,
        selected_step_keys: Optional[List[str]],
    ) -> "ExecutionPlan":
        """
        Returns:
            ExecutionPlan: Execution plan that runs only unmemoized steps.
        """
        from ...storage.memoizable_io_manager import MemoizableIOManager
        from ..build_resources import build_resources, initialize_console_manager
        from ..resources_init import get_dependencies, resolve_resource_dependencies

        mode = resolved_run_config.mode
        mode_def = pipeline_def.get_mode_definition(mode)

        # Memoization cannot be used with dynamic orchestration yet.
        # Tracking: https://github.com/dagster-io/dagster/issues/4451
        for node_def in pipeline_def.all_node_defs:
            if pipeline_def.dependency_structure.is_dynamic_mapped(
                node_def.name
            ) or pipeline_def.dependency_structure.has_dynamic_downstreams(node_def.name):
                raise DagsterInvariantViolationError(
                    "Attempted to use memoization with dynamic orchestration, which is not yet "
                    "supported."
                )

        unmemoized_step_keys = set()

        log_manager = initialize_console_manager(None)

        step_output_versions = resolve_step_output_versions(pipeline_def, self, resolved_run_config)

        resource_defs_to_init = {}
        io_manager_keys = {}  # Map step output handles to io manager keys

        for step in self.steps:
            for output_name in cast(ExecutionStepUnion, step).step_output_dict.keys():
                step_output_handle = StepOutputHandle(step.key, output_name)

                io_manager_key = self.get_manager_key(step_output_handle, pipeline_def)
                io_manager_keys[step_output_handle] = io_manager_key

                resource_deps = resolve_resource_dependencies(mode_def.resource_defs)
                resource_keys_to_init = get_dependencies(io_manager_key, resource_deps)
                for resource_key in resource_keys_to_init:
                    resource_defs_to_init[resource_key] = mode_def.resource_defs[resource_key]

        all_resources_config = resolved_run_config.to_dict().get("resources", {})
        resource_config = {
            resource_key: config_val
            for resource_key, config_val in all_resources_config.items()
            if resource_key in resource_defs_to_init
        }

        with build_resources(
            resources=resource_defs_to_init,
            instance=instance,
            resource_config=resource_config,
            log_manager=log_manager,
        ) as resources:
            for step_output_handle, io_manager_key in io_manager_keys.items():
                io_manager = getattr(resources, io_manager_key)
                if not isinstance(io_manager, MemoizableIOManager):
                    raise DagsterInvariantViolationError(
                        f"{pipeline_def.describe_target().capitalize()} uses memoization, but IO manager "
                        f"'{io_manager_key}' is not a MemoizableIOManager. In order to use "
                        "memoization, all io managers need to subclass MemoizableIOManager. "
                        "Learn more about MemoizableIOManagers here: "
                        "https://docs.dagster.io/_apidocs/internals#memoizable-io-manager-experimental."
                    )
                context = get_output_context(
                    execution_plan=self,
                    pipeline_def=pipeline_def,
                    resolved_run_config=resolved_run_config,
                    step_output_handle=step_output_handle,
                    run_id=None,
                    log_manager=log_manager,
                    step_context=None,
                    resources=resources,
                    version=step_output_versions[step_output_handle],
                )
                if not io_manager.has_output(context):
                    unmemoized_step_keys.add(step_output_handle.step_key)

        if selected_step_keys is not None:
            # Take the intersection unmemoized steps and selected steps
            step_keys_to_execute = list(unmemoized_step_keys & set(selected_step_keys))
        else:
            step_keys_to_execute = list(unmemoized_step_keys)
        return self.build_subset_plan(
            step_keys_to_execute,
            pipeline_def,
            resolved_run_config,
            step_output_versions=step_output_versions,
        )

    def start(
        self,
        retry_mode: RetryMode,
        sort_key_fn: Optional[Callable[[ExecutionStep], float]] = None,
    ) -> "ActiveExecution":
        from .active import ActiveExecution

        return ActiveExecution(
            self,
            retry_mode,
            sort_key_fn,
        )

    def step_handle_for_single_step_plans(
        self,
    ) -> Optional[Union[StepHandle, ResolvedFromDynamicStepHandle]]:
        # Temporary hack to isolate single-step plans, which are often the representation of
        # sub-plans in a multiprocessing execution environment.  We want to attribute pipeline
        # events (like resource initialization) that are associated with the execution of these
        # single step sub-plans.  Most likely will be removed with the refactor detailed in
        # https://github.com/dagster-io/dagster/issues/2239
        if len(self.step_handles_to_execute) == 1:
            only_step = self.step_dict[self.step_handles_to_execute[0]]
            check.invariant(
                isinstance(only_step, ExecutionStep),
                "Unexpected unresolved single step plan",
            )
            return cast(ExecutionStep, only_step).handle

        return None

    @staticmethod
    def build(
        pipeline: IPipeline,
        resolved_run_config: ResolvedRunConfig,
        step_keys_to_execute: Optional[List[str]] = None,
        known_state: Optional[KnownExecutionState] = None,
        instance_ref: Optional[InstanceRef] = None,
        tags: Optional[Dict[str, str]] = None,
    ) -> "ExecutionPlan":
        """Here we build a new ExecutionPlan from a pipeline definition and the resolved run config.

        To do this, we iterate through the pipeline's solids in topological order, and hand off the
        execution steps for each solid to a companion _PlanBuilder object.

        Once we've processed the entire pipeline, we invoke _PlanBuilder.build() to construct the
        ExecutionPlan object.
        """
        check.inst_param(pipeline, "pipeline", IPipeline)
        check.inst_param(resolved_run_config, "resolved_run_config", ResolvedRunConfig)
        check.opt_nullable_list_param(step_keys_to_execute, "step_keys_to_execute", of_type=str)
        known_state = check.opt_inst_param(
            known_state,
            "known_state",
            KnownExecutionState,
            # may be good to force call sites to specify instead of defaulting to unknown
            default=KnownExecutionState(),
        )
        tags = check.opt_dict_param(tags, "tags", key_type=str, value_type=str)

        plan_builder = _PlanBuilder(
            pipeline,
            resolved_run_config=resolved_run_config,
            step_keys_to_execute=step_keys_to_execute,
            known_state=known_state,
            instance_ref=instance_ref,
            tags=tags,
        )

        # Finally, we build and return the execution plan
        return plan_builder.build()

    @staticmethod
    def rebuild_step_input(step_input_snap):
        from dagster._core.snap.execution_plan_snapshot import ExecutionStepInputSnap

        check.inst_param(step_input_snap, "step_input_snap", ExecutionStepInputSnap)

        step_input_source = step_input_snap.source

        if isinstance(
            step_input_source,
            (
                FromPendingDynamicStepOutput,
                FromUnresolvedStepOutput,
                FromUnresolvedDynamicStepOutput,
            ),
        ):
            return UnresolvedMappedStepInput(
                step_input_snap.name,
                step_input_snap.dagster_type_key,
                step_input_snap.source,
            )
        elif isinstance(step_input_source, FromDynamicCollect):
            return UnresolvedCollectStepInput(
                step_input_snap.name,
                step_input_snap.dagster_type_key,
                step_input_snap.source,
            )
        else:
            check.inst_param(step_input_source, "step_input_source", StepInputSource)
            return StepInput(
                step_input_snap.name,
                step_input_snap.dagster_type_key,
                step_input_snap.source,
            )

    @staticmethod
    def rebuild_from_snapshot(
        pipeline_name: str,
        execution_plan_snapshot: "ExecutionPlanSnapshot",
    ):
        if not execution_plan_snapshot.can_reconstruct_plan:
            raise DagsterInvariantViolationError(
                "Tried to reconstruct an old ExecutionPlanSnapshot that was created before snapshots "
                "had enough information to fully reconstruct the ExecutionPlan"
            )

        step_dict = {}
        step_dict_by_key = {}

        for step_snap in execution_plan_snapshot.steps:
            input_snaps = step_snap.inputs
            output_snaps = step_snap.outputs

            step_inputs = [
                ExecutionPlan.rebuild_step_input(step_input_snap) for step_input_snap in input_snaps
            ]

            step_outputs = [
                StepOutput(
                    check.not_none(step_output_snap.solid_handle),
                    step_output_snap.name,
                    step_output_snap.dagster_type_key,
                    check.not_none(step_output_snap.properties),
                )
                for step_output_snap in output_snaps
            ]

            if step_snap.kind == StepKind.COMPUTE:
                step: IExecutionStep = ExecutionStep(
                    check.inst(
                        cast(
                            Union[StepHandle, ResolvedFromDynamicStepHandle],
                            step_snap.step_handle,
                        ),
                        ttype=(StepHandle, ResolvedFromDynamicStepHandle),
                    ),
                    pipeline_name,
                    step_inputs,
                    step_outputs,
                    step_snap.tags,
                )
            elif step_snap.kind == StepKind.UNRESOLVED_MAPPED:
                step = UnresolvedMappedExecutionStep(
                    check.inst(
                        cast(UnresolvedStepHandle, step_snap.step_handle),
                        ttype=UnresolvedStepHandle,
                    ),
                    pipeline_name,
                    step_inputs,
                    step_outputs,
                    step_snap.tags,
                )
            elif step_snap.kind == StepKind.UNRESOLVED_COLLECT:
                step = UnresolvedCollectExecutionStep(
                    check.inst(cast(StepHandle, step_snap.step_handle), ttype=StepHandle),
                    pipeline_name,
                    step_inputs,
                    step_outputs,
                    step_snap.tags,
                )
            else:
                raise Exception(f"Unexpected step kind {str(step_snap.kind)}")

            step_dict[step.handle] = step
            step_dict_by_key[step.key] = step

        step_handles_to_execute = [
            StepHandle.parse_from_key(key) for key in execution_plan_snapshot.step_keys_to_execute
        ]

        executable_map, resolvable_map = _compute_step_maps(
            step_dict,
            step_dict_by_key,
            step_handles_to_execute,
            execution_plan_snapshot.initial_known_state,
        )

        return ExecutionPlan(
            step_dict,
            executable_map,
            resolvable_map,
            step_handles_to_execute,
            # default to empty known execution state if initial was not persisted
            execution_plan_snapshot.initial_known_state or KnownExecutionState(),
            execution_plan_snapshot.artifacts_persisted,
            executor_name=execution_plan_snapshot.executor_name,
        )


def _update_from_resolved_dynamic_outputs(
    step_dict: Dict[StepHandleUnion, IExecutionStep],
    step_dict_by_key: Dict[str, IExecutionStep],
    executable_map: Dict[str, Union[StepHandle, ResolvedFromDynamicStepHandle]],
    resolvable_map: Dict[FrozenSet[str], List[UnresolvedStepHandle]],
    step_handles_to_execute: List[StepHandleUnion],
    dynamic_mappings: Dict[str, Dict[str, List[str]]],
) -> None:
    resolved_steps: List[ExecutionStep] = []
    unresolved_steps: List[UnresolvedMappedExecutionStep] = []
    key_sets_to_clear = []

    # find entries in the resolvable map whose requirements are now all ready
    for required_keys, unresolved_step_handles in resolvable_map.items():
        if not all(key in dynamic_mappings for key in required_keys):
            continue

        key_sets_to_clear.append(required_keys)

        for unresolved_step_handle in unresolved_step_handles:
            # don't resolve steps we are not executing
            if unresolved_step_handle not in step_handles_to_execute:
                continue

            resolvable_step = step_dict[unresolved_step_handle]

            if isinstance(resolvable_step, UnresolvedMappedExecutionStep):
                new_resolved_steps, new_unresolved_steps = resolvable_step.resolve(dynamic_mappings)
                resolved_steps += new_resolved_steps
                unresolved_steps += new_unresolved_steps
            elif isinstance(resolvable_step, UnresolvedCollectExecutionStep):
                step = resolvable_step.resolve(dynamic_mappings)
                if isinstance(step, UnresolvedCollectExecutionStep):
                    unresolved_steps.append(step)
                else:
                    resolved_steps.append(step)

    # update structures
    for step in resolved_steps:
        step_dict[step.handle] = step
        executable_map[step.key] = step.handle
        step_dict_by_key[step.key] = step
        print(f"Adding executable {step.key}")

    for step in unresolved_steps:
        step_dict[step.handle] = step  # spooky overwrite?
        step_dict_by_key[step.key] = step  # spooky overwrite?
        step_handles_to_execute.append(step.handle)  # spooky mutable manipulation
        print(f"Adding unresolved {step.key} resolved by {step.resolved_by_step_keys}")
        resolvable_map[step.resolved_by_step_keys].append(step.handle)

    for key_set in key_sets_to_clear:
        del resolvable_map[key_set]


def can_isolate_steps(pipeline_def: PipelineDefinition, mode_def: ModeDefinition):
    """Returns true if every output definition in the pipeline uses an IO manager that's not
    the mem_io_manager.

    If true, this indicates that it's OK to execute steps in their own processes, because their
    outputs will be available to other processes.
    """
    # pylint: disable=comparison-with-callable

    output_defs = [
        output_def
        for solid_def in pipeline_def.all_node_defs
        for output_def in solid_def.output_defs
    ]
    for output_def in output_defs:
        if mode_def.resource_defs[output_def.io_manager_key] == mem_io_manager:
            return False

    return True


def _check_persistent_storage_requirement(
    pipeline: IPipeline,
    mode_def: ModeDefinition,
    resolved_run_config: ResolvedRunConfig,
) -> None:
    from dagster._core.execution.context_creation_pipeline import executor_def_from_config

    pipeline_def = pipeline.get_definition()
    executor_def = executor_def_from_config(mode_def, resolved_run_config)
    requirements_lst = executor_def.get_requirements(
        resolved_run_config.execution.execution_engine_config
    )
    if ExecutorRequirement.PERSISTENT_OUTPUTS not in requirements_lst:
        return

    if not can_isolate_steps(pipeline_def, mode_def):
        if isinstance(pipeline_def, JobDefinition):
            target = "job"
            node = "op"
            suggestion = 'the_graph.to_job(resource_defs={"io_manager": fs_io_manager})'
        else:
            target = "pipeline"
            node = "solid"
            suggestion = (
                '@pipeline(mode_defs=[ModeDefinition(resource_defs={"io_manager": fs_io_manager})])'
            )
        raise DagsterUnmetExecutorRequirementsError(
            f"You have attempted to use an executor that uses multiple processes, but your {target} "
            f"includes {node} outputs that will not be stored somewhere where other processes can "
            "retrieve them. Please use a persistent IO manager for these outputs. E.g. with\n"
            f"    {suggestion}"
        )


def should_skip_step(execution_plan: ExecutionPlan, instance: DagsterInstance, run_id: str) -> bool:
    """[INTERNAL] Check if it should skip executing the plan. Primarily used by execution without
    run-level plan process, e.g. Airflow step execution. Note: this only checks one step at a time.

    For each Dagster execution step
    - if none of its inputs come from optional outputs, do not skip
    - if there is at least one input, where none of the upstream steps have yielded an
      output, we should skip the step.
    """
    check.inst_param(execution_plan, "execution_plan", ExecutionPlan)
    check.inst_param(instance, "instance", DagsterInstance)
    check.str_param(run_id, "run_id")

    # only checks one step at a time
    if len(execution_plan.step_keys_to_execute) != 1:
        return False

    step_key = execution_plan.step_keys_to_execute[0]
    optional_source_handles = set()
    step = execution_plan.get_executable_step_by_key(step_key)
    for step_input in step.step_inputs:
        for source_handle in step_input.get_step_output_handle_dependencies():
            if not execution_plan.get_step_output(source_handle).is_required:
                optional_source_handles.add(source_handle)

    # early terminate to avoid unnecessary instance/db calls
    if len(optional_source_handles) == 0:
        # do not skip when all the inputs come from non-optional outputs
        return False

    # find all yielded step outputs
    all_logs = instance.all_logs(run_id)
    yielded_step_output_handles = set()
    for event_record in all_logs:
        if event_record.dagster_event and event_record.dagster_event.is_successful_output:
            yielded_step_output_handles.add(
                event_record.dagster_event.event_specific_data.step_output_handle
            )

    # If there is at least one of the step's inputs, none of whose upstream steps has
    # yielded an output, we should skip that step.
    for step_input in step.step_inputs:
        missing_source_handles = [
            source_handle
            for source_handle in step_input.get_step_output_handle_dependencies()
            if source_handle in optional_source_handles
            and source_handle not in yielded_step_output_handles
        ]
        if len(missing_source_handles) > 0 and len(missing_source_handles) == len(
            step_input.get_step_output_handle_dependencies()
        ):
            return True

    return False


def _compute_artifacts_persisted(
    step_dict,
    step_dict_by_key,
    step_handles_to_execute,
    pipeline_def,
    resolved_run_config,
    executable_map,
):
    """
    Check if all the border steps of the current run have non-in-memory IO managers for reexecution.

    Border steps: all the steps that don't have upstream steps to execute, i.e. indegree is 0).
    """
    # pylint: disable=comparison-with-callable

    mode_def = pipeline_def.get_mode_definition(resolved_run_config.mode)

    if len(step_dict) == 0:
        return False

    steps_by_level = _get_steps_to_execute_by_level(
        step_dict, step_dict_by_key, step_handles_to_execute, executable_map
    )

    if len(steps_by_level) == 0:
        return False

    for step in steps_by_level[0]:
        # check if all its inputs' upstream step outputs have non-in-memory IO manager configured
        for step_input in step.step_inputs:
            for step_output_handle in step_input.get_step_output_handle_dependencies():
                io_manager_key = _get_manager_key(
                    step_dict_by_key, step_output_handle, pipeline_def
                )
                manager_def = mode_def.resource_defs.get(io_manager_key)
                if (
                    # no IO manager is configured
                    not manager_def
                    # IO manager is non persistent
                    or manager_def == mem_io_manager
                ):
                    return False
    return True


def _get_step_by_key(step_dict, key) -> IExecutionStep:
    check.str_param(key, "key")
    for step in step_dict.values():
        if step.key == key:
            return step
    check.failed(f"plan has no step with key {key}")


def _get_steps_to_execute_by_level(
    step_dict, step_dict_by_key, step_handles_to_execute, executable_map
):
    return [
        [cast(ExecutionStep, step_dict_by_key[step_key]) for step_key in sorted(step_key_level)]
        for step_key_level in toposort(
            _get_executable_step_deps(step_dict, step_handles_to_execute, executable_map)
        )
    ]


def _get_executable_step_deps(
    step_dict,
    step_handles_to_execute,
    executable_map,
) -> Dict[str, Set[str]]:
    """
    Returns:
        Dict[str, Set[str]]: Maps step keys to sets of step keys that they depend on. Includes
            only steps that are included in step_handles_to_execute.
    """
    deps = OrderedDict()

    # for things transitively downstream of unresolved collect steps
    unresolved_set = set()

    step_keys_to_execute = [handle.to_key() for handle in step_handles_to_execute]

    for key, handle in executable_map.items():
        step = step_dict[handle]
        if not isinstance(step, ExecutionStep):
            check.failed(f"unexpected non ExecutionStep {step}")
        filtered_deps = []
        depends_on_unresolved = False
        for dep in step.get_execution_dependency_keys():
            if dep in executable_map:
                if dep not in unresolved_set:
                    filtered_deps.append(dep)
                else:
                    depends_on_unresolved = True
            elif dep in step_keys_to_execute:
                depends_on_unresolved = True

        if not depends_on_unresolved:
            deps[key] = set(filtered_deps)
        else:
            unresolved_set.add(key)

    return deps


def _get_step_output(step_dict_by_key, step_output_handle: StepOutputHandle) -> StepOutput:
    check.inst_param(step_output_handle, "step_output_handle", StepOutputHandle)
    if step_output_handle.step_key not in step_dict_by_key:
        check.invariant(
            f"attempting to find output from step {step_output_handle.step_key} that does not exist"
        )
    step = step_dict_by_key[step_output_handle.step_key]
    return step.step_output_named(step_output_handle.output_name)


def _get_manager_key(step_dict_by_key, step_output_handle, pipeline_def):
    step_output = _get_step_output(step_dict_by_key, step_output_handle)
    solid_handle = step_output.solid_handle
    output_def = pipeline_def.get_solid(solid_handle).output_def_named(step_output.name)
    return output_def.io_manager_key


# computes executable_map and resolvable_map and returns them as a tuple. Also
# may modify the passed in step_dict to include resolved step using known_state.
def _compute_step_maps(step_dict, step_dict_by_key, step_handles_to_execute, known_state):
    check.list_param(
        step_handles_to_execute,
        "step_handles_to_execute",
        of_type=(StepHandle, UnresolvedStepHandle, ResolvedFromDynamicStepHandle),
    )

    missing_steps = [
        step_handle.to_key()
        for step_handle in step_handles_to_execute
        if step_handle not in step_dict
    ]
    if missing_steps:
        raise DagsterExecutionStepNotFoundError(
            "Execution plan does not contain step{plural}: {steps}".format(
                plural="s" if len(missing_steps) > 1 else "", steps=", ".join(missing_steps)
            ),
            step_keys=missing_steps,
        )

    step_keys_to_execute = [step_handle.to_key() for step_handle in step_handles_to_execute]

    executable_map = {}
    resolvable_map: Dict[str, List[UnresolvedStepHandle]] = defaultdict(list)
    for handle in step_handles_to_execute:
        step = step_dict[handle]
        if isinstance(step, ExecutionStep):
            executable_map[step.key] = step.handle
        elif isinstance(step, (UnresolvedMappedExecutionStep, UnresolvedCollectExecutionStep)):
            for key in step.resolved_by_step_keys:
                if key not in step_keys_to_execute:
                    raise DagsterInvariantViolationError(
                        f'Unresolved ExecutionStep "{step.key}" is resolved by "{key}" '
                        "which is not part of the current step selection"
                    )
            resolvable_map[frozenset(step.resolved_by_step_keys)].append(step.handle)
        else:
            check.invariant(
                step.key in executable_map, "Expect all steps to be executable or resolvable"
            )

    if known_state:
        _update_from_resolved_dynamic_outputs(
            step_dict,
            step_dict_by_key,
            executable_map,
            resolvable_map,
            step_handles_to_execute,
            known_state.dynamic_mappings,
        )

    return (executable_map, resolvable_map)<|MERGE_RESOLUTION|>--- conflicted
+++ resolved
@@ -408,15 +408,9 @@
                     step_output_handle = UnresolvedStepOutputHandle(
                         step.handle,
                         resolved_output_def.name,
-<<<<<<< HEAD
-                        step.resolved_by_step_key,
-                        step.resolved_by_output_name,
-                        step.resolved_step_key_output_name_mapping,
-=======
-                        resolution_source=step.resolution_source,
+                        resolution_sources=step.resolution_sources,
                         # # step.resolved_by_step_key,
                         # step.resolved_by_output_name,
->>>>>>> 68d61b3c
                     )
                 else:
                     check.failed(f"Unexpected step type {step}")
@@ -566,16 +560,12 @@
         solid_output_handle = dependency_structure.get_dynamic_fan_in_dep(input_handle)
         step_output_handle = plan_builder.get_output_handle(solid_output_handle)
         if isinstance(step_output_handle, UnresolvedStepOutputHandle):
-<<<<<<< HEAD
-            # for p in zip(step_output_handle.resolved_by_step_key, step_output_handle.resolved_by_output_name):
-=======
             if solid_output_handle.is_dynamic:
                 return FromDynamicCollect(
                     source=FromUnresolvedDynamicStepOutput(
                         unresolved_step_output_handle=step_output_handle,
                     ),
                 )
->>>>>>> 68d61b3c
             return FromDynamicCollect(
                 source=FromUnresolvedStepOutput(
                     unresolved_step_output_handle=step_output_handle,
